--- conflicted
+++ resolved
@@ -487,24 +487,16 @@
     
     def _remove_duplicate_keys_from_yaml_file(self, file_path: str) -> None:
         """直接编辑YAML文件，删除重复键，特别处理__data__和顶层的重复情况"""
-<<<<<<< HEAD
         # 检查是否为测试模式，如果是则减少详细日志输出
         is_test_mode = '/tests/' in file_path or '/tmp/' in file_path
-        if not is_test_mode:
-            print(f"🔧 开始YAML文件后处理: {file_path}")
-=======
-        print(f"🔧 开始YAML文件后处理: {file_path}")
->>>>>>> 42a8b87c
+        # if not is_test_mode:
+        #     print(f"🔧 开始YAML文件后处理: {file_path}")
         try:
             with open(file_path, 'r', encoding='utf-8') as f:
                 lines = f.readlines()
             
-<<<<<<< HEAD
-            if not is_test_mode:
-                print(f"🔧 读取到 {len(lines)} 行内容")
-=======
-            print(f"🔧 读取到 {len(lines)} 行内容")
->>>>>>> 42a8b87c
+            # if not is_test_mode:
+            #     print(f"🔧 读取到 {len(lines)} 行内容")
             
             # 记录键的出现情况：键名 -> [(行号, 层级, 所在段)]
             key_occurrences = {}
@@ -529,12 +521,8 @@
                     
                     # 跳过锚点和别名定义行
                     if '&' in key or '*' in key:
-<<<<<<< HEAD
-                        if not is_test_mode:
-                            print(f"🔧 跳过锚点/别名键: {key} (第{i+1}行)")
-=======
-                        print(f"🔧 跳过锚点/别名键: {key} (第{i+1}行)")
->>>>>>> 42a8b87c
+                        # if not is_test_mode:
+                        #     print(f"🔧 跳过锚点/别名键: {key} (第{i+1}行)")
                         continue
                     
                     # 检查值部分是否包含别名引用
@@ -542,12 +530,8 @@
                     if colon_pos != -1 and colon_pos + 1 < len(stripped_line):
                         value_part = stripped_line[colon_pos + 1:].strip()
                         if value_part.startswith('*'):
-<<<<<<< HEAD
-                            if not is_test_mode:
-                                print(f"🔧 跳过别名引用: {key}: {value_part} (第{i+1}行)")
-=======
-                            print(f"🔧 跳过别名引用: {key}: {value_part} (第{i+1}行)")
->>>>>>> 42a8b87c
+                            # if not is_test_mode:
+                            #     print(f"🔧 跳过别名引用: {key}: {value_part} (第{i+1}行)")
                             continue
                     
                     # 根据缩进级别调整路径栈
@@ -567,12 +551,8 @@
                         key_occurrences[full_key_path] = []
                     
                     key_occurrences[full_key_path].append((i, indent_level, current_section, key))
-<<<<<<< HEAD
-                    if not is_test_mode:
-                        print(f"🔧 发现键路径: '{full_key_path}' -> '{key}' (第{i+1}行, 缩进{indent_level})")
-=======
-                    print(f"🔧 发现键路径: '{full_key_path}' -> '{key}' (第{i+1}行, 缩进{indent_level})")
->>>>>>> 42a8b87c
+                    # if not is_test_mode:
+                    #     print(f"🔧 发现键路径: '{full_key_path}' -> '{key}' (第{i+1}行, 缩进{indent_level})")
             
             # 第二轮：分析重复情况并标记删除
             for full_key_path, occurrences in key_occurrences.items():
@@ -696,12 +676,8 @@
                         self._mark_key_block_for_removal(lines, line_no, indent, lines_to_remove)
                         print(f"❌ 删除别名引用: {key} 在路径 '{full_key_path}' (第{line_no+1}行) - 删除*id001引用")
             
-<<<<<<< HEAD
-            if not is_test_mode:
-                print(f"🔧 标记删除 {len(lines_to_remove)} 行: {sorted(lines_to_remove)}")
-=======
-            print(f"🔧 标记删除 {len(lines_to_remove)} 行: {sorted(lines_to_remove)}")
->>>>>>> 42a8b87c
+            # if not is_test_mode:
+            #     print(f"🔧 标记删除 {len(lines_to_remove)} 行: {sorted(lines_to_remove)}")
             
             # 删除标记的行
             if lines_to_remove:
@@ -711,17 +687,12 @@
                 with open(file_path, 'w', encoding='utf-8') as f:
                     f.writelines(filtered_lines)
                 
-<<<<<<< HEAD
-                if not is_test_mode:
-                    print(f"✅ 成功删除 {len(lines_to_remove)} 行重复内容")
+                # if not is_test_mode:
+                #     print(f"✅ 成功删除 {len(lines_to_remove)} 行重复内容")
             else:
-                if not is_test_mode:
-                    print(f"ℹ️  没有发现需要删除的重复键")
-=======
-                print(f"✅ 成功删除 {len(lines_to_remove)} 行重复内容")
-            else:
-                print(f"ℹ️  没有发现需要删除的重复键")
->>>>>>> 42a8b87c
+                # if not is_test_mode:
+                #     print(f"ℹ️  没有发现需要删除的重复键")
+                pass
                 
         except Exception as e:
             print(f"❌ 删除重复键时发生错误: {e}")
